// Copyright 2023 DeepMind Technologies Limited
//
// Licensed under the Apache License, Version 2.0 (the "License");
// you may not use this file except in compliance with the License.
// You may obtain a copy of the License at
//
//     http://www.apache.org/licenses/LICENSE-2.0
//
// Unless required by applicable law or agreed to in writing, software
// distributed under the License is distributed on an "AS IS" BASIS,
// WITHOUT WARRANTIES OR CONDITIONS OF ANY KIND, either express or implied.
// See the License for the specific language governing permissions and
// limitations under the License.

#ifndef MJPC_ESTIMATORS_BATCH_H_
#define MJPC_ESTIMATORS_BATCH_H_

#include <memory>
#include <mutex>
#include <string>
#include <vector>

#include <mujoco/mujoco.h>

#include "mjpc/estimators/estimator.h"
<<<<<<< HEAD
=======
#include "mjpc/estimators/gui.h"
#include "mjpc/estimators/model_parameters.h"  // temporary until we make nice API
>>>>>>> ab5edf26
#include "mjpc/estimators/trajectory.h"
#include "mjpc/norm.h"
#include "mjpc/threadpool.h"
#include "mjpc/utilities.h"

namespace mjpc {

// defaults
inline constexpr int kMinBatchHistory =
    3;  // minimum configuration trajectory length
inline constexpr int kMaxFilterHistory =
    32;  // maximum batch filter estimation horizon

// batch estimator status
enum BatchStatus : int {
  kUnsolved = 0,
  kSearchFailure,
  kMaxIterationsFailure,
  kSmallDirectionFailure,
  kMaxRegularizationFailure,
  kCostDifferenceFailure,
  kExpectedDecreaseFailure,
  kSolved,
};

// search type for update
enum SearchType : int {
  kLineSearch = 0,
  kCurveSearch,
  kNumSearch,
};

// maximum / minimum regularization
inline constexpr double kMaxBatchRegularization = 1.0e12;
inline constexpr double kMinBatchRegularization = 1.0e-12;

// ----- batch estimator ----- //
// based on: "Physically-Consistent Sensor Fusion in Contact-Rich Behaviors"
class Batch : public Estimator {
 public:
  // constructor
<<<<<<< HEAD
  Batch() : pool_(NumAvailableHardwareThreads()) {}
=======
  Batch() : model_parameters_(LoadModelParameters()) {}
>>>>>>> ab5edf26

  // batch filter constructor
  Batch(int mode);

  // batch smoother constructor
  Batch(const mjModel* model, int length = 3, int max_history = 0);

  // destructor
  ~Batch() {
    if (model) mj_deleteModel(model);
  }

  // initialize
  void Initialize(const mjModel* model) override;

  // reset memory
  void Reset(const mjData* data = nullptr) override;

  // update
  void Update(const double* ctrl, const double* sensor) override;

  // get state
  double* State() override { return state.data(); };

  // get covariance
  double* Covariance() override {
    // TODO(taylor): compute covariance from prior weight condition matrix
    return covariance.data();
  };

  // get time
  double& Time() override { return time; };

  // get model
  mjModel* Model() override { return model; };

  // get data
  mjData* Data() override { return data_[0].get(); };

  // get process noise
  double* ProcessNoise() override { return noise_process.data(); };

  // get sensor noise
  double* SensorNoise() override { return noise_sensor.data(); };

  // process dimension
  int DimensionProcess() const override { return ndstate_; };

  // sensor dimension
  int DimensionSensor() const override { return nsensordata_; };

  // set state
  void SetState(const double* state) override;

  // set time
  void SetTime(double time) override;

  // set covariance
  void SetCovariance(const double* covariance) override {
    mju_copy(this->covariance.data(), covariance, ndstate_ * ndstate_);
    // TODO(taylor): set prior weight = covariance^-1
  };

  // estimator-specific GUI elements
  void GUI(mjUI& ui) override;

  // set GUI data
  void SetGUIData() override;

  // estimator-specific plots
  void Plots(mjvFigure* fig_planner, mjvFigure* fig_timer, int planner_shift,
             int timer_shift, int planning, int* shift) override;

  // set max history
  void SetMaxHistory(int length) { max_history_ = length; }

  // get max history
  int GetMaxHistory() { return max_history_; }

  // set configuration length
  void SetConfigurationLength(int length);

  // shift trajectory heads
  void Shift(int shift);

  // evaluate configurations
  void ConfigurationEvaluation();

  // compute total cost_
  double Cost(double* gradient, double* hessian);

  // optimize trajectory estimate
  void Optimize();

  // cost
  double GetCost() { return cost_; }
  double GetCostInitial() { return cost_initial_; }
  double GetCostPrior() { return cost_prior_; }
  double GetCostSensor() { return cost_sensor_; }
  double GetCostForce() { return cost_force_; }
  double* GetCostGradient() { return cost_gradient_.data(); }
  double* GetCostHessian();
  double* GetCostHessianBand() { return cost_hessian_band_.data(); }

  // cost internals
  const double* GetResidualPrior() { return residual_prior_.data(); }
  const double* GetResidualSensor() { return residual_sensor_.data(); }
  const double* GetResidualForce() { return residual_force_.data(); }
  const double* GetJacobianPrior();
  const double* GetJacobianSensor();
  const double* GetJacobianForce();
  const double* GetNormGradientSensor() { return norm_gradient_sensor_.data(); }
  const double* GetNormGradientForce() { return norm_gradient_force_.data(); }
  const double* GetNormHessianSensor();
  const double* GetNormHessianForce();

  // get configuration length
  int ConfigurationLength() const { return configuration_length_; }

  // get number of sensors
  int NumberSensors() const { return nsensor_; }

  // measurement sensor start index
  int SensorStartIndex() const { return sensor_start_index_; }

  // get number of parameters
  int NumberParameters() const { return nparam_; }

  // get status
  int IterationsSmoother() const { return iterations_smoother_; }
  int IterationsSearch() const { return iterations_search_; }
  double GradientNorm() const { return gradient_norm_; }
  double Regularization() const { return regularization_; }
  double StepSize() const { return step_size_; }
  double SearchDirectionNorm() const { return search_direction_norm_; }
  BatchStatus SolveStatus() const { return solve_status_; }
  double CostDifference() const { return cost_difference_; }
  double Improvement() const { return improvement_; }
  double Expected() const { return expected_; }
  double ReductionRatio() const { return reduction_ratio_; }

  // set prior weights
  void SetPriorWeights(const double* weights, double scale = 1.0);

  // get prior weights
  const double* PriorWeights() { return weight_prior_.data(); }

  // model
  mjModel* model = nullptr;

  // state (nstate_)
  std::vector<double> state;
  double time;

  // covariance (ndstate_ x ndstate_)
  std::vector<double> covariance;

  // process noise (ndstate_)
  std::vector<double> noise_process;

  // sensor noise (nsensor_)
  std::vector<double> noise_sensor;

  // prior
  double scale_prior;

  // trajectories
  EstimatorTrajectory<double> configuration;           // nq x T
  EstimatorTrajectory<double> configuration_previous;  // nq x T
  EstimatorTrajectory<double> velocity;                // nv x T
  EstimatorTrajectory<double> acceleration;            // nv x T
  EstimatorTrajectory<double> act;                     // na x T
  EstimatorTrajectory<double> times;                   //  1 x T
  EstimatorTrajectory<double> ctrl;                    // nu x T
  EstimatorTrajectory<double> sensor_measurement;      // ns x T
  EstimatorTrajectory<double> sensor_prediction;       // ns x T
  EstimatorTrajectory<int> sensor_mask;                // num_sensor x T
  EstimatorTrajectory<double> force_measurement;       // nv x T
  EstimatorTrajectory<double> force_prediction;        // nv x T

  // parameters
  std::vector<double> parameters;           // nparam
  std::vector<double> parameters_previous;  // nparam
  std::vector<double> noise_parameter;     // nparam

  // norms
  std::vector<NormType> norm_type_sensor;  // num_sensor

  // norm parameters
  std::vector<double>
      norm_parameters_sensor;  // num_sensor x kMaxNormParameters

  // settings
  struct BatchSettings {
    bool prior_flag = false;  // flag for prior cost computation
    bool sensor_flag = true;  // flag for sensor cost computation
    bool force_flag = true;   // flag for force cost computation
    int max_search_iterations =
        1000;  // maximum number of line search iterations
    int max_smoother_iterations =
        100;  // maximum number of smoothing iterations
    double gradient_tolerance = 1.0e-10;  // small gradient tolerance
    bool verbose_iteration = false;  // flag for printing optimize iteration
    bool verbose_optimize = false;   // flag for printing optimize status
    bool verbose_cost = false;       // flag for printing cost
    bool verbose_prior = false;  // flag for printing prior weight update status
    SearchType search_type =
        kCurveSearch;           // search type (line search, curve search)
    double step_scaling = 0.5;  // step size scaling
    double regularization_initial = 1.0e-12;       // initial regularization
    double regularization_scaling = mju_sqrt(10);  // regularization scaling
    bool time_scaling_force = true;                // scale force costs
    bool time_scaling_sensor = true;               // scale sensor costs
    double search_direction_tolerance = 1.0e-8;    // search direction tolerance
    double cost_tolerance = 1.0e-8;                // cost difference tolernace
    bool assemble_prior_jacobian = false;   // assemble dense prior Jacobian
    bool assemble_sensor_jacobian = false;  // assemble dense sensor Jacobian
    bool assemble_force_jacobian = false;   // assemble dense force Jacobian
    bool assemble_sensor_norm_hessian =
        false;  // assemble dense sensor norm Hessian
    bool assemble_force_norm_hessian =
        false;                            // assemble dense force norm Hessian
    bool filter = false;                  // filter mode
    bool recursive_prior_update = false;  // recursively update prior matrix
    bool first_step_position_sensors =
        true;  // evaluate position sensors at first time step
    bool last_step_position_sensors =
        false;  // evaluate position sensors at last time step
    bool last_step_velocity_sensors =
        false;  // evaluate velocity sensors at last time step
  } settings;

  // finite-difference settings
  struct FiniteDifferenceSettings {
    double tolerance = 1.0e-7;
    bool flg_actuation = 1;
  } finite_difference;

 private:
  // convert sequence of configurations to velocities, accelerations
  void ConfigurationToVelocityAcceleration();

  // compute sensor and force predictions via inverse dynamics
  void InverseDynamicsPrediction();

  // compute finite-difference velocity, acceleration derivatives
  void VelocityAccelerationDerivatives();

  // compute inverse dynamics derivatives (via finite difference)
  void InverseDynamicsDerivatives();

  // evaluate configurations derivatives
  void ConfigurationDerivative();

  // ----- prior ----- //
  // cost
  double CostPrior(double* gradient, double* hessian);

  // residual
  void ResidualPrior();

  // Jacobian block
  void BlockPrior(int index);

  // Jacobian
  void JacobianPrior();

  // ----- sensor ----- //
  // cost
  double CostSensor(double* gradient, double* hessian);

  // residual
  void ResidualSensor();

  // Jacobian blocks (dsdq0, dsdq1, dsdq2)
  void BlockSensor(int index);

  // Jacobian
  void JacobianSensor();

  // ----- force ----- //
  // cost
  double CostForce(double* gradient, double* hessian);

  // residual
  void ResidualForce();

  // Jacobian blocks (dfdq0, dfdq1, dfdq2)
  void BlockForce(int index);

  // Jacobian
  void JacobianForce();

  // compute total gradient
  void TotalGradient(double* gradient);

  // compute total Hessian
  void TotalHessian(double* hessian);

  // search direction, returns false if regularization maxes out
  bool SearchDirection();

  // update configuration trajectory
  void UpdateConfiguration(EstimatorTrajectory<double>& candidate,
                           const EstimatorTrajectory<double>& configuration,
                           const double* search_direction, double step_size);

  // initialize filter mode
  void InitializeFilter();

  // shift head and resize trajectories
  void ShiftResizeTrajectory(int new_head, int new_length);

  // reset timers
  void ResetTimers();

  // print optimize status
  void PrintOptimize();

  // print cost
  void PrintCost();

  // increase regularization
  void IncreaseRegularization();

  // derivatives of force and sensor model wrt parameters
  void ParameterJacobian(int index);

  // dimensions
  int nstate_;
  int ndstate_;
  int nsensordata_;
  int nsensor_;

  int ntotal_;  // total number of decision variable
  int nvel_;    // number of configuration (derivatives) variables
  int nparam_;  // number of parameter variable (ndense)
  int nband_;   // cost Hessian band dimension

  // sensor indexing
  int sensor_start_;
  int sensor_start_index_;

  // perturbed models (for parameter estimation)
  std::vector<UniqueMjModel> model_perturb_;

  // data
  std::vector<UniqueMjData> data_;

  // cost
  double cost_prior_;
  double cost_sensor_;
  double cost_force_;
  double cost_;
  double cost_initial_;
  double cost_previous_;

  // lengths
  int configuration_length_;  // T

  // configuration copy
  EstimatorTrajectory<double> configuration_copy_;  // nq x max_history_

  // residual
  std::vector<double> residual_prior_;   // nv x T
  std::vector<double> residual_sensor_;  // ns x (T - 1)
  std::vector<double> residual_force_;   // nv x (T - 2)

  // Jacobian
  std::vector<double> jacobian_prior_;   // (nv * T) * (nv * T + nparam)
  std::vector<double> jacobian_sensor_;  // (ns * (T - 1)) * (nv * T + nparam)
  std::vector<double> jacobian_force_;   // (nv * (T - 2)) * (nv * T + nparam)

  // prior Jacobian block
  EstimatorTrajectory<double>
      block_prior_current_configuration_;  // (nv * nv) x T

  // sensor Jacobian blocks (dqds, dvds, dads), (dsdq0, dsdq1, dsdq2)
  EstimatorTrajectory<double>
      block_sensor_configuration_;                     // (nsensordata * nv) x T
  EstimatorTrajectory<double> block_sensor_velocity_;  // (nsensordata * nv) x T
  EstimatorTrajectory<double>
      block_sensor_acceleration_;  // (nsensordata * nv) x T
  EstimatorTrajectory<double>
      block_sensor_configurationT_;  // (nv * nsensordata) x T
  EstimatorTrajectory<double>
      block_sensor_velocityT_;  // (nv * nsensordata) x T
  EstimatorTrajectory<double>
      block_sensor_accelerationT_;  // (nv * nsensordata) x T

  EstimatorTrajectory<double>
      block_sensor_previous_configuration_;  // (ns * nv) x T
  EstimatorTrajectory<double>
      block_sensor_current_configuration_;  // (ns * nv) x T
  EstimatorTrajectory<double>
      block_sensor_next_configuration_;  // (ns * nv) x T
  EstimatorTrajectory<double>
      block_sensor_configurations_;  // (ns * 3 * nv) x T

  EstimatorTrajectory<double> block_sensor_scratch_;  // max(nv, ns) x T

  // force Jacobian blocks (dqdf, dvdf, dadf), (dfdq0, dfdq1, dfdq2)
  EstimatorTrajectory<double> block_force_configuration_;  // (nv * nv) x T
  EstimatorTrajectory<double> block_force_velocity_;       // (nv * nv) x T
  EstimatorTrajectory<double> block_force_acceleration_;   // (nv * nv) x T

  EstimatorTrajectory<double>
      block_force_previous_configuration_;  // (nv * nv) x T
  EstimatorTrajectory<double>
      block_force_current_configuration_;                       // (nv * nv) x T
  EstimatorTrajectory<double> block_force_next_configuration_;  // (nv * nv) x T
  EstimatorTrajectory<double> block_force_configurations_;  // (nv * 3 * nv) x T

  EstimatorTrajectory<double> block_force_scratch_;  // (nv * nv) x T

  // sensor Jacobian blocks wrt parameters (dsdp, dpds)
  EstimatorTrajectory<double>
      block_sensor_parameters_;  // (nsensordata * nparam_) x T
  EstimatorTrajectory<double>
      block_sensor_parametersT_;  // (nparam_ * nsensordata) x T

  // force Jacobian blocks wrt parameters (dpdf)
  EstimatorTrajectory<double> block_force_parameters_;  // (nparam_ * nv) x T

  // velocity Jacobian blocks (dv1dq0, dv1dq1)
  EstimatorTrajectory<double>
      block_velocity_previous_configuration_;  // (nv * nv) x T
  EstimatorTrajectory<double>
      block_velocity_current_configuration_;  // (nv * nv) x T

  // acceleration Jacobian blocks (da1dq0, da1dq1, da1dq2)
  EstimatorTrajectory<double>
      block_acceleration_previous_configuration_;  // (nv * nv) x T
  EstimatorTrajectory<double>
      block_acceleration_current_configuration_;  // (nv * nv) x T
  EstimatorTrajectory<double>
      block_acceleration_next_configuration_;  // (nv * nv) x T

  // norm
  std::vector<double> norm_sensor_;  // num_sensor * max_history_
  std::vector<double> norm_force_;   // nv * max_history_

  // norm gradient
  std::vector<double> norm_gradient_sensor_;  // ns * max_history_
  std::vector<double> norm_gradient_force_;   // nv * max_history_

  // norm Hessian
  std::vector<double> norm_hessian_sensor_;  // (ns * ns * max_history_)
  std::vector<double>
      norm_hessian_force_;  // (nv * max_history_) * (nv * max_history_)
  std::vector<double> norm_blocks_sensor_;  // (ns * ns) x max_history_
  std::vector<double> norm_blocks_force_;   // (nv * nv) x max_history_

  // cost gradient
  std::vector<double> cost_gradient_prior_;   // nv * max_history_ + nparam
  std::vector<double> cost_gradient_sensor_;  // nv * max_history_ + nparam
  std::vector<double> cost_gradient_force_;   // nv * max_history_ + nparam
  std::vector<double> cost_gradient_;         // nv * max_history_ + nparam

  // cost Hessian
  std::vector<double>
      cost_hessian_prior_band_;  // (nv * max_history_) * (3 * nv) + nparam *
                                 // (nv * max_history_)
  std::vector<double>
      cost_hessian_sensor_band_;  // (nv * max_history_) * (3 * nv) + nparam *
                                  // (nv * max_history_)
  std::vector<double>
      cost_hessian_force_band_;  // (nv * max_history_) * (3 * nv) + nparam *
                                 // (nv * max_history_)
  std::vector<double> cost_hessian_;  // (nv * max_history_ + nparam) * (nv *
                                      // max_history_ + nparam)
  std::vector<double> cost_hessian_band_;  // (nv * max_history_) * (3 * nv) +
                                           // nparam * (nv * max_history_)
  std::vector<double>
      cost_hessian_band_factor_;  // (nv * max_history_) * (3 * nv) + nparam *
                                  // (nv * max_history_)

  // cost scratch
  std::vector<double> scratch_prior_;  // nv * max_history_ + 12 * nv * nv +
                                       // nparam * (nv * max_history_)
  std::vector<double>
      scratch_sensor_;  // 3 * nv + nsensor_data * 3 * nv + 9 * nv * nv
  std::vector<double> scratch_force_;  // 12 * nv * nv
  std::vector<double>
      scratch_expected_;  // nv * max_history_ + nparam * (nv * max_history_)

  // search direction
  std::vector<double>
      search_direction_;  // nv * max_history_ + nparam * (nv * max_history_)

  // prior weights
  std::vector<double> weight_prior_;  // (nv * max_history_ + nparam) * (nv *
                                      // max_history_ + nparam)
  std::vector<double> weight_prior_band_;  // (nv * max_history_ + nparam) * (nv
                                           // * max_history_ + nparam)

  // conditioned matrix
  std::vector<double> mat00_;
  std::vector<double> mat10_;
  std::vector<double> mat11_;
  std::vector<double> condmat_;
  std::vector<double> scratch0_condmat_;
  std::vector<double> scratch1_condmat_;

  // parameters copy
  std::vector<double> parameters_copy_;  // nparam x T

  // dense cost Hessian rows (for parameter derivatives)
  std::vector<double> dense_prior_parameter_;   // nparam x ntotal
  std::vector<double> dense_force_parameter_;   // nparam x ntotal
  std::vector<double> dense_sensor_parameter_;  // nparam x ntotal

  // model parameters
  std::vector<std::unique_ptr<mjpc::ModelParameters>> model_parameters_;
  int model_parameters_id_;

  // filter mode status
  int current_time_index_;

  // status (internal)
  int cost_count_;          // number of cost evaluations
  bool cost_skip_ = false;  // flag for only evaluating cost derivatives

  // status (external)
  int iterations_smoother_;       // total smoother iterations after Optimize
  int iterations_search_;         // total line search iterations
  double gradient_norm_;          // norm of cost gradient
  double regularization_;         // regularization
  double step_size_;              // step size for line search
  double search_direction_norm_;  // search direction norm
  BatchStatus solve_status_;      // estimator status
  double cost_difference_;        // cost difference: abs(cost - cost_previous)
  double improvement_;            // cost improvement
  double expected_;               // expected cost improvement
  double reduction_ratio_;  // reduction ratio: cost_improvement / expected cost
                            // improvement

  // timers
  struct BatchTimers {
    double inverse_dynamics_derivatives;
    double velacc_derivatives;
    double jacobian_prior;
    double jacobian_sensor;
    double jacobian_force;
    double jacobian_total;
    double cost_prior_derivatives;
    double cost_sensor_derivatives;
    double cost_force_derivatives;
    double cost_total_derivatives;
    double cost_gradient;
    double cost_hessian;
    double cost_derivatives;
    double cost;
    double cost_prior;
    double cost_sensor;
    double cost_force;
    double cost_config_to_velacc;
    double cost_prediction;
    double residual_prior;
    double residual_sensor;
    double residual_force;
    double search_direction;
    double search;
    double configuration_update;
    double optimize;
    double prior_weight_update;
    double prior_set_weight;
    double update_trajectory;
    std::vector<double> prior_step;
    std::vector<double> sensor_step;
    std::vector<double> force_step;
    double update;
  } timer_;

  // max history
  int max_history_ = 3;

  // trajectory cache
  EstimatorTrajectory<double> configuration_cache_;           // nq x T
  EstimatorTrajectory<double> configuration_previous_cache_;  // nq x T
  EstimatorTrajectory<double> velocity_cache_;                // nv x T
  EstimatorTrajectory<double> acceleration_cache_;            // nv x T
  EstimatorTrajectory<double> act_cache_;                     // na x T
  EstimatorTrajectory<double> times_cache_;                   //  1 x T
  EstimatorTrajectory<double> ctrl_cache_;                    // nu x T
  EstimatorTrajectory<double> sensor_measurement_cache_;      // ns x T
  EstimatorTrajectory<double> sensor_prediction_cache_;       // ns x T
  EstimatorTrajectory<int> sensor_mask_cache_;                // num_sensor x T
  EstimatorTrajectory<double> force_measurement_cache_;       // nv x T
  EstimatorTrajectory<double> force_prediction_cache_;        // nv x T

  // threadpool
  ThreadPool pool_;

  // -- GUI data -- //

  // time step
  double gui_timestep_;

  // integrator
  int gui_integrator_;

  // process noise
  std::vector<double> gui_process_noise_;

  // sensor noise
  std::vector<double> gui_sensor_noise_;

  // scale prior
  double gui_scale_prior_;

  // estimation horizon
  int gui_horizon_;
};

// estimator status string
std::string StatusString(int code);

}  // namespace mjpc

#endif  // MJPC_ESTIMATORS_BATCH_H_<|MERGE_RESOLUTION|>--- conflicted
+++ resolved
@@ -23,11 +23,8 @@
 #include <mujoco/mujoco.h>
 
 #include "mjpc/estimators/estimator.h"
-<<<<<<< HEAD
-=======
 #include "mjpc/estimators/gui.h"
 #include "mjpc/estimators/model_parameters.h"  // temporary until we make nice API
->>>>>>> ab5edf26
 #include "mjpc/estimators/trajectory.h"
 #include "mjpc/norm.h"
 #include "mjpc/threadpool.h"
@@ -69,11 +66,9 @@
 class Batch : public Estimator {
  public:
   // constructor
-<<<<<<< HEAD
-  Batch() : pool_(NumAvailableHardwareThreads()) {}
-=======
-  Batch() : model_parameters_(LoadModelParameters()) {}
->>>>>>> ab5edf26
+  Batch()
+      : pool_(NumAvailableHardwareThreads()),
+        model_parameters_(LoadModelParameters()) {}
 
   // batch filter constructor
   Batch(int mode);
